package server

import (
	"bytes"
	"context"
	"encoding/json"
	"fmt"
	"io"
	"log"
	"net/http"
	"net/url"
	"strings"
	"sync"
	"time"

	// "fmt" // No longer needed here
	// "sync" // No longer needed here

	"github.com/ckanthony/openapi-mcp/pkg/config"
	"github.com/ckanthony/openapi-mcp/pkg/mcp"
	"github.com/google/uuid" // Import UUID package
)

// --- JSON-RPC Structures (Re-introduced for Handshake/Messages) ---

type jsonRPCRequest struct {
	Jsonrpc string      `json:"jsonrpc"`
	Method  string      `json:"method"`
	Params  interface{} `json:"params,omitempty"`
	ID      interface{} `json:"id,omitempty"` // Can be string, number, or null
}

type jsonRPCResponse struct {
	Jsonrpc string      `json:"jsonrpc"`
	Result  interface{} `json:"result,omitempty"`
	Error   *jsonError  `json:"error,omitempty"`
	ID      interface{} `json:"id"` // ID should match the request ID
}

type jsonError struct {
	Code    int         `json:"code"`
	Message string      `json:"message"`
	Data    interface{} `json:"data,omitempty"`
}

// --- MCP Message Structures (Kept for clarity on expected payloads) ---

// MCPMessage represents a generic message exchanged over the transport.
// Note: Adapt this structure based on the exact MCP spec requirements if needed.
// This structure is now more for understanding the *payloads* within JSON-RPC.
type MCPMessage struct {
	Type    string          `json:"type"`                   // e.g., "initialize", "tools/list", "tools/call", "tool_result", "error"
	ID      string          `json:"id,omitempty"`           // Unique message ID (less relevant for JSON-RPC wrapper)
	Payload json.RawMessage `json:"payload,omitempty"`      // Content specific to the message type
	ConnID  string          `json:"connectionId,omitempty"` // Included in responses related to a connection
}

// MCPError defines a structured error for MCP responses.
// This will be used within the 'Error.Data' field of a jsonRPCResponse.
type MCPError struct {
	Code    int         `json:"code,omitempty"` // Optional error code
	Message string      `json:"message"`
	Data    interface{} `json:"data,omitempty"` // Optional additional data
}

// ToolCallParams represents the expected payload for a tools/call request.
// This will be the structure within the 'params' field of a jsonRPCRequest.
type ToolCallParams struct {
	ToolName string                 `json:"name"`      // Aligning with gin-mcp JSON-RPC 'name'
	Input    map[string]interface{} `json:"arguments"` // Aligning with gin-mcp JSON-RPC 'arguments'
}

// ToolResultContent represents an item in the 'content' array of a tool_result.
type ToolResultContent struct {
	Type string `json:"type"`
	Text string `json:"text"` // Assuming text/JSON string result
	// Add other content types if needed
}

// ToolResultPayload represents the structure for the 'result' of a 'tool_result' JSON-RPC response.
type ToolResultPayload struct {
	Content    []ToolResultContent `json:"content"`                // Array of content items
	IsError    bool                `json:"isError"`                // Aligning with gin-mcp
	Error      *MCPError           `json:"error,omitempty"`        // Detailed error info if IsError is true
	ToolCallID string              `json:"tool_call_id,omitempty"` // Optional: Can be helpful
}

// --- Server State ---

// activeConnections stores channels for sending messages back to active SSE clients.
var activeConnections = make(map[string]chan jsonRPCResponse) // Changed value type
var connMutex sync.RWMutex

// Channel buffer size
const messageChannelBufferSize = 10

// --- Server Implementation ---

// ServeMCP starts an HTTP server handling MCP communication.
func ServeMCP(addr string, toolSet *mcp.ToolSet, cfg *config.Config) error {
	log.Printf("Preparing ToolSet for MCP...")

	// --- Handler Functions ---
	mcpHandler := func(w http.ResponseWriter, r *http.Request) {
		// CORS Headers (Apply to all relevant requests)
		w.Header().Set("Access-Control-Allow-Origin", "*") // Be more specific in production
		w.Header().Set("Access-Control-Allow-Methods", "GET, POST, OPTIONS")
		w.Header().Set("Access-Control-Allow-Headers", "Content-Type, Content-Length, Accept-Encoding, X-CSRF-Token, Authorization, accept, origin, Cache-Control, X-Requested-With, X-Connection-ID")
		w.Header().Set("Access-Control-Expose-Headers", "X-Connection-ID")

		if r.Method == http.MethodOptions {
			log.Println("Responding to OPTIONS request")
			w.WriteHeader(http.StatusNoContent) // Use 204 No Content for OPTIONS
			return
		}

		if r.Method == http.MethodGet {
			httpMethodGetHandler(w, r) // Handle SSE connection setup
		} else if r.Method == http.MethodPost {
			httpMethodPostHandler(w, r, toolSet, cfg) // Pass the cfg object here
		} else {
			log.Printf("Method Not Allowed: %s", r.Method)
			http.Error(w, "Method Not Allowed", http.StatusMethodNotAllowed)
		}
	}

	// Setup server mux
	mux := http.NewServeMux()
	mux.HandleFunc("/mcp", mcpHandler) // Single endpoint for GET/POST/OPTIONS

	log.Printf("MCP server listening on %s/mcp", addr)
	return http.ListenAndServe(addr, mux)
}

// httpMethodGetHandler handles the initial GET request to establish the SSE connection.
func httpMethodGetHandler(w http.ResponseWriter, r *http.Request) {
	connectionID := uuid.New().String()
	log.Printf("SSE client connecting: %s (Assigning ID: %s)", r.RemoteAddr, connectionID)

	flusher, ok := w.(http.Flusher)
	if !ok {
		http.Error(w, "Streaming unsupported!", http.StatusInternalServerError)
		log.Println("Error: Client connection does not support flushing")
		return
	}

	// --- Set headers FIRST ---
	w.Header().Set("Content-Type", "text/event-stream")
	w.Header().Set("Cache-Control", "no-cache")
	w.Header().Set("Connection", "keep-alive")
	// CORS headers are set in the main handler
	w.Header().Set("X-Connection-ID", connectionID)
	w.Header().Set("X-Accel-Buffering", "no") // Useful for proxies like Nginx
	w.WriteHeader(http.StatusOK)              // Write headers and status code
	flusher.Flush()                           // Ensure headers are sent immediately

	// --- Send initial :ok --- (Must happen *after* headers)
	if _, err := fmt.Fprintf(w, ":ok\n\n"); err != nil {
		log.Printf("Error sending SSE preamble to %s (ID: %s): %v", r.RemoteAddr, connectionID, err)
		return // Cannot proceed if preamble fails
	}
	flusher.Flush()
	log.Printf("Sent :ok preamble to %s (ID: %s)", r.RemoteAddr, connectionID)

	// --- Send initial SSE events --- (endpoint, mcp-ready)
	endpointURL := fmt.Sprintf("/mcp?sessionId=%s", connectionID) // Assuming /mcp is the mount path
	if err := writeSSEEvent(w, "endpoint", endpointURL); err != nil {
		log.Printf("Error sending SSE endpoint event to %s (ID: %s): %v", r.RemoteAddr, connectionID, err)
		return
	}
	flusher.Flush()
	log.Printf("Sent endpoint event to %s (ID: %s)", r.RemoteAddr, connectionID)

	readyMsg := jsonRPCRequest{ // Use request struct for notification format
		Jsonrpc: "2.0",
		Method:  "mcp-ready",
		Params: map[string]interface{}{ // Put data in params
			"connectionId": connectionID,
			"status":       "connected",
			"protocol":     "2.0",
		},
	}
	if err := writeSSEEvent(w, "message", readyMsg); err != nil {
		log.Printf("Error sending SSE mcp-ready event to %s (ID: %s): %v", r.RemoteAddr, connectionID, err)
		return
	}
	flusher.Flush()
	log.Printf("Sent mcp-ready event to %s (ID: %s)", r.RemoteAddr, connectionID)

	// --- Setup message channel and store connection ---
	msgChan := make(chan jsonRPCResponse, messageChannelBufferSize) // Channel for responses
	connMutex.Lock()
	activeConnections[connectionID] = msgChan
	connMutex.Unlock()
	log.Printf("Registered channel for connection %s. Active connections: %d", connectionID, len(activeConnections))

	// --- Cleanup function ---
	cleanup := func() {
		connMutex.Lock()
		delete(activeConnections, connectionID)
		connMutex.Unlock()
		close(msgChan) // Close channel when connection ends
		log.Printf("Removed connection %s. Active connections: %d", connectionID, len(activeConnections))
	}
	defer cleanup()

	// --- Goroutine to write messages from channel to SSE stream ---
	ctx, cancel := context.WithCancel(r.Context())
	defer cancel()

	go func() {
		log.Printf("[SSE Writer %s] Starting message writer goroutine", connectionID)
		defer log.Printf("[SSE Writer %s] Exiting message writer goroutine", connectionID)
		for {
			select {
			case <-ctx.Done():
				return // Exit if main context is cancelled
			case resp, ok := <-msgChan:
				if !ok {
					log.Printf("[SSE Writer %s] Message channel closed.", connectionID)
					return // Exit if channel is closed
				}
				log.Printf("[SSE Writer %s] Sending message (ID: %v) via SSE", connectionID, resp.ID)
				if err := writeSSEEvent(w, "message", resp); err != nil {
					log.Printf("[SSE Writer %s] Error writing message to SSE stream: %v. Cancelling context.", connectionID, err)
					cancel() // Signal main loop to exit on write error
					return
				}
				flusher.Flush() // Flush after writing message
			}
		}
	}()

	// --- Keep connection alive (main loop) ---
	keepAliveTicker := time.NewTicker(20 * time.Second)
	defer keepAliveTicker.Stop()

	log.Printf("[SSE %s] Entering keep-alive loop", connectionID)
	for {
		select {
		case <-ctx.Done():
			log.Printf("[SSE %s] Context done. Exiting keep-alive loop.", connectionID)
			return // Exit loop if context cancelled (client disconnect or write error)
		case <-keepAliveTicker.C:
			// Send JSON-RPC ping notification instead of SSE comment
			pingMsg := jsonRPCRequest{ // Use request struct for notification format
				Jsonrpc: "2.0",
				Method:  "ping",
				Params: map[string]interface{}{ // Include timestamp like gin-mcp
					"timestamp": time.Now().Unix(),
				},
			}
			if err := writeSSEEvent(w, "message", pingMsg); err != nil {
				log.Printf("[SSE %s] Error sending ping notification: %v. Closing connection.", connectionID, err)
				cancel() // Signal writer goroutine and exit
				return
			}
			flusher.Flush()
		}
	}
}

// writeSSEEvent formats and writes data as a Server-Sent Event.
func writeSSEEvent(w http.ResponseWriter, eventName string, data interface{}) error {
	buffer := bytes.Buffer{}
	if eventName != "" {
		buffer.WriteString(fmt.Sprintf("event: %s\n", eventName))
	}

	// Marshal data to JSON if it's not a simple string already
	var dataStr string
	if strData, ok := data.(string); ok && eventName == "endpoint" { // Special case for endpoint URL
		dataStr = strData
	} else {
		jsonData, err := json.MarshalIndent(data, "", "  ")
		if err != nil {
			return fmt.Errorf("failed to marshal data for SSE event '%s': %w", eventName, err)
		}
		dataStr = string(jsonData)
	}

	// Write data line(s). Split multiline JSON for proper SSE formatting.
	lines := strings.Split(dataStr, "\n")
	for _, line := range lines {
		buffer.WriteString(fmt.Sprintf("data: %s\n", line))
	}

	// Add final newline
	buffer.WriteString("\n")

	// Write to the response writer
	_, err := w.Write(buffer.Bytes())
	if err != nil {
		return fmt.Errorf("failed to write SSE event '%s': %w", eventName, err)
	}
	return nil
}

// httpMethodPostHandler handles incoming POST requests containing MCP messages.
func httpMethodPostHandler(w http.ResponseWriter, r *http.Request, toolSet *mcp.ToolSet, cfg *config.Config) {
	// --- Original Logic (Restored) ---
	connID := r.Header.Get("X-Connection-ID") // Try header first
	if connID == "" {
		connID = r.URL.Query().Get("sessionId") // Fallback to query parameter
		log.Printf("X-Connection-ID header missing, checking sessionId query param: found='%s'", connID)
	}

	if connID == "" {
		log.Println("Error: POST request received without X-Connection-ID header or sessionId query parameter")
		http.Error(w, "Missing X-Connection-ID header or sessionId query parameter", http.StatusBadRequest)
		return
	}

	// Find the corresponding message channel for this connection
	connMutex.RLock()
	msgChan, isActive := activeConnections[connID]
	connMutex.RUnlock()

	if !isActive {
		log.Printf("Error: POST request received for inactive/unknown connection ID: %s", connID)
		// Still send sync error here, as we don't have a channel
		tryWriteHTTPError(w, http.StatusNotFound, "Invalid or expired connection ID")
		return
	}

	bodyBytes, err := io.ReadAll(r.Body)
	if err != nil {
		log.Printf("Error reading POST request body for %s: %v", connID, err)
		// Create error response in the ToolResultPayload format
		errPayload := ToolResultPayload{
			IsError: true,
			Error: &MCPError{
				Code:    -32700, // JSON-RPC Parse Error Code
				Message: "Parse error reading request body",
			},
			// ToolCallID doesn't really apply here, maybe use connID or leave empty?
			// ToolCallID: connID,
		}
		errResp := jsonRPCResponse{
			Jsonrpc: "2.0",
			ID:      nil, // ID is unknown if we can't read the body
			Result:  errPayload,
			Error:   nil, // Ensure top-level error is nil
		}
		// Attempt to send via SSE channel
		select {
		case msgChan <- errResp:
			log.Printf("Queued read error response (ID: %v) for %s onto SSE channel (as Result)", errResp.ID, connID)
			// Send HTTP 202 Accepted back to the POST request
			w.WriteHeader(http.StatusAccepted)
			fmt.Fprintln(w, "Request accepted (with parse error), response will be sent via SSE.")
		default:
			log.Printf("Error: Failed to queue read error response (ID: %v) for %s - SSE channel likely full or closed.", errResp.ID, connID)
			// Send an error back on the POST request if channel fails
			tryWriteHTTPError(w, http.StatusInternalServerError, "Failed to queue error response for SSE channel")
		}
		return // Stop processing
	}
	// No defer r.Body.Close() needed here as io.ReadAll reads to EOF

	log.Printf("Received POST data for %s: %s", connID, string(bodyBytes))

	// Attempt to unmarshal into a temporary map first to extract ID if possible
	var rawReq map[string]interface{}
	var reqID interface{} // Keep track of ID even if full unmarshal fails

	// Try unmarshalling into raw map
	if err := json.Unmarshal(bodyBytes, &rawReq); err == nil {
		// Ensure reqID is treated as a string or number if possible, handle potential null
		if idVal, idExists := rawReq["id"]; idExists && idVal != nil {
			reqID = idVal
		} else {
			reqID = nil // Explicitly set to nil if missing or JSON null
		}
	} else {
		// Full unmarshal failed, log it but continue to try specific struct
		log.Printf("Warning: Initial unmarshal into map failed for %s: %v. Will attempt specific struct unmarshal.", connID, err)
		reqID = nil // ID is unknown
	}

	var req jsonRPCRequest // Expect JSON-RPC request
	if err := json.Unmarshal(bodyBytes, &req); err != nil {
		log.Printf("Error decoding JSON-RPC request for %s: %v", connID, err)
		// Use createJSONRPCError to correctly format the error response
		errResp := createJSONRPCError(reqID, -32700, "Parse error decoding JSON request", err.Error())

		// Attempt to send via SSE channel
		select {
		case msgChan <- errResp:
			log.Printf("Queued decode error response (ID: %v) for %s onto SSE channel", errResp.ID, connID)
			// Send HTTP 202 Accepted back to the POST request
			w.WriteHeader(http.StatusAccepted)
			// Use a specific message for decode errors
			fmt.Fprintln(w, "Request accepted (with decode error), response will be sent via SSE.")
		default:
			log.Printf("Error: Failed to queue decode error response (ID: %v) for %s - SSE channel likely full or closed.", errResp.ID, connID)
			// Send an error back on the POST request if channel fails
			tryWriteHTTPError(w, http.StatusInternalServerError, "Failed to queue error response for SSE channel")
		}
		return // Stop processing
	}

	// If we successfully unmarshalled 'req', ensure reqID matches req.ID
	if req.ID != nil {
		reqID = req.ID
	} else {
		reqID = nil
	}

	// --- Variable to hold the final response to be sent via SSE ---
	var respToSend jsonRPCResponse

	// --- Validate JSON-RPC Request ---
	if req.Jsonrpc != "2.0" {
		log.Printf("Invalid JSON-RPC version ('%s') for %s, ID: %v", req.Jsonrpc, connID, reqID)
		respToSend = createJSONRPCError(reqID, -32600, "Invalid Request: jsonrpc field must be \"2.0\"", nil)
	} else if req.Method == "" {
		log.Printf("Missing JSON-RPC method for %s, ID: %v", connID, reqID)
		respToSend = createJSONRPCError(reqID, -32600, "Invalid Request: method field is missing or empty", nil)
	} else {
		// --- Process the valid request ---
		log.Printf("Processing JSON-RPC message for %s: Method=%s, ID=%v", connID, req.Method, reqID)
		switch req.Method {
		case "initialize":
			incomingInitializeJSON, _ := json.Marshal(req)
			log.Printf("DEBUG: Handling 'initialize' for %s. Incoming request: %s", connID, string(incomingInitializeJSON))
			respToSend = handleInitializeJSONRPC(connID, &req)
			outgoingInitializeJSON, _ := json.Marshal(respToSend)
			log.Printf("DEBUG: Prepared 'initialize' response for %s. Outgoing response: %s", connID, string(outgoingInitializeJSON))
		case "notifications/initialized":
			log.Printf("Received 'notifications/initialized' notification for %s. Ignoring.", connID)
			w.WriteHeader(http.StatusAccepted)
			fmt.Fprintln(w, "Notification received.")
			return // Return early, do not send anything on SSE channel
		case "tools/list":
			incomingListJSON, _ := json.MarshalIndent(req, "", "  ")
			log.Printf("DEBUG: Handling 'tools/list' for %s. Incoming request: %s", connID, string(incomingListJSON))
			respToSend = handleToolsListJSONRPC(connID, &req, toolSet)
			outgoingListJSON, _ := json.MarshalIndent(respToSend, "", "  ")
			log.Printf("DEBUG: Prepared 'tools/list' response for %s. Outgoing response: %s", connID, string(outgoingListJSON))
		case "tools/call":
<<<<<<< HEAD
			respToSend = handleToolCallJSONRPC(connID, &req, toolSet, cfg, r)
=======
			incomingCallJSON, _ := json.MarshalIndent(req, "", "  ")
			log.Printf("DEBUG: Handling 'tools/call' for %s. Incoming request: %s", connID, string(incomingCallJSON))
			respToSend = handleToolCallJSONRPC(connID, &req, toolSet, cfg, r.Header, r.Cookies())
			outgoingCallJSON, _ := json.MarshalIndent(respToSend, "", "  ")
			log.Printf("DEBUG: Prepared 'tools/call' response for %s. Outgoing response: %s", connID, string(outgoingCallJSON))
>>>>>>> cf119c13
		default:
			log.Printf("Received unknown JSON-RPC method '%s' for %s", req.Method, connID)
			respToSend = createJSONRPCError(reqID, -32601, fmt.Sprintf("Method not found: %s", req.Method), nil)
		}
	}

	// --- Send response ASYNCHRONOUSLY via SSE channel (unless handled earlier) ---
	select {
	case msgChan <- respToSend:
		log.Printf("Queued response (ID: %v) for %s onto SSE channel", respToSend.ID, connID)
		// Send HTTP 202 Accepted back to the POST request
		w.WriteHeader(http.StatusAccepted)
		// Use the standard message for successfully queued responses
		fmt.Fprintln(w, "Request accepted, response will be sent via SSE.")
	default:
		log.Printf("Error: Failed to queue response (ID: %v) for %s - SSE channel likely full or closed.", respToSend.ID, connID)
		http.Error(w, "Failed to queue response for SSE channel", http.StatusInternalServerError)
	}
}

// --- JSON-RPC Message Handlers --- // Implementations returning jsonRPCResponse

func handleInitializeJSONRPC(connID string, req *jsonRPCRequest) jsonRPCResponse {
	log.Printf("Handling 'initialize' (JSON-RPC) for %s", connID)

	// Construct the result payload based on gin-mcp's structure using map[string]interface{}
	resultPayload := map[string]interface{}{
		"protocolVersion": "2024-11-05", // Aligning with gin-mcp
		"capabilities": map[string]interface{}{
			"tools": map[string]interface{}{
				"enabled": true,
				"config": map[string]interface{}{
					"listChanged": false,
				},
			},
			"prompts": map[string]interface{}{
				"enabled": false,
			},
			"resources": map[string]interface{}{
				"enabled": true,
			},
			"logging": map[string]interface{}{
				"enabled": false,
			},
			"roots": map[string]interface{}{
				"listChanged": false,
			},
		},
		"serverInfo": map[string]interface{}{
			"name":       "OpenAPI-MCP",       // Or use config name if available
			"version":    "openapi-mcp-0.1.0", // Your server version
			"apiVersion": "2024-11-05",        // MCP API version
		},
		"connectionId": connID, // Include the connection ID
	}

	return jsonRPCResponse{
		Jsonrpc: "2.0",
		ID:      req.ID, // Match request ID
		Result:  resultPayload,
	}
}

func handleToolsListJSONRPC(connID string, req *jsonRPCRequest, toolSet *mcp.ToolSet) jsonRPCResponse {
	log.Printf("Handling 'tools/list' (JSON-RPC) for %s", connID)

	// Construct the result payload based on gin-mcp's structure
	resultPayload := map[string]interface{}{
		"tools": toolSet.Tools,
		"metadata": map[string]interface{}{
			"version": "2024-11-05", // Align with gin-mcp if possible
			"count":   len(toolSet.Tools),
		},
	}

	return jsonRPCResponse{
		Jsonrpc: "2.0",
		ID:      req.ID, // Match request ID
		Result:  resultPayload,
	}
}

// executeToolCall performs the actual HTTP request based on the resolved operation and parameters.
<<<<<<< HEAD
// It now correctly handles API key injection based on the *cfg* parameter.
// accepts clientHeaders to forward request headers from the MCP client.
func executeToolCall(params *ToolCallParams, toolSet *mcp.ToolSet, cfg *config.Config, clientHeaders http.Header) (*http.Response, error) {
=======
// It handles API key injection based on the *cfg* parameter and
// accepts clientHeaders and clientCookies to forward request headers and cookies from the MCP client.
func executeToolCall(params *ToolCallParams, toolSet *mcp.ToolSet, cfg *config.Config, clientHeaders http.Header, clientCookies []*http.Cookie) (*http.Response, error) {
>>>>>>> cf119c13
	toolName := params.ToolName
	toolInput := params.Input // This is the map[string]interface{} from the client

	log.Printf("[ExecuteToolCall] Looking up details for tool: %s", toolName)
	operation, ok := toolSet.Operations[toolName]
	if !ok {
		log.Printf("[ExecuteToolCall] Error: Operation details not found for tool '%s'", toolName)
		return nil, fmt.Errorf("operation details for tool '%s' not found", toolName)
	}
	log.Printf("[ExecuteToolCall] Found operation: Method=%s, Path=%s", operation.Method, operation.Path)

	// --- Resolve API Key (using cfg passed from main) ---
	resolvedKey := cfg.GetAPIKey()
	apiKeyName := cfg.APIKeyName
	apiKeyLocation := cfg.APIKeyLocation
	hasServerKey := resolvedKey != "" && apiKeyName != "" && apiKeyLocation != ""

	log.Printf("[ExecuteToolCall] API Key Details: Name='%s', In='%s', HasServerValue=%t", apiKeyName, apiKeyLocation, resolvedKey != "")

	// --- Prepare Request Components ---
	baseURL := operation.BaseURL // Use BaseURL from the specific operation
	if cfg.ServerBaseURL != "" {
		baseURL = cfg.ServerBaseURL // Override if global base URL is set
		log.Printf("[ExecuteToolCall] Overriding base URL with global config: %s", baseURL)
	}
	if baseURL == "" {
		log.Printf("[ExecuteToolCall] Warning: No base URL found for operation %s and no global override set.", toolName)
		// For now, assume relative if empty.
	}

	path := operation.Path
	queryParams := url.Values{}
	pathParams := make(map[string]string)
<<<<<<< HEAD
	headerParams := make(http.Header) // For headers to addAdd commentMore actions
=======
	headerParams := make(http.Header) // For headers to add
>>>>>>> cf119c13
	if clientHeaders != nil {
		for key, values := range clientHeaders {
			for _, v := range values {
				headerParams.Add(key, v)
			}
		}
	}
<<<<<<< HEAD

	cookieParams := []*http.Cookie{}         // For cookies to add
=======
	cookieParams := []*http.Cookie{} // For cookies to add
	if clientCookies != nil {
		cookieParams = append(cookieParams, clientCookies...)
	}
>>>>>>> cf119c13
	bodyData := make(map[string]interface{}) // For building the request body
	requestBodyRequired := operation.Method == "POST" || operation.Method == "PUT" || operation.Method == "PATCH"

	// Create a map of expected parameters from the operation details for easier lookup
	expectedParams := make(map[string]string) // Map param name to its location ('in')
	for _, p := range operation.Parameters {
		expectedParams[p.Name] = p.In
	}

	// --- Process Input Parameters (Separating and Handling API Key Override) ---
	log.Printf("[ExecuteToolCall] Processing %d input parameters...", len(toolInput))
	for key, value := range toolInput {
		// --- API Key Override Check ---
		// If this input param is the API key AND we have a valid server key config,
		// skip processing the client's value entirely.
		if hasServerKey && key == apiKeyName {
			log.Printf("[ExecuteToolCall] Skipping client-provided param '%s' due to server API key override.", key)
			continue
		}
		// --- End API Key Override ---

		paramLocation, knownParam := expectedParams[key]
		pathPlaceholder := "{" + key + "}" // OpenAPI uses {param}

		if strings.Contains(path, pathPlaceholder) {
			// Handle path parameter substitution
			pathParams[key] = fmt.Sprintf("%v", value)
			log.Printf("[ExecuteToolCall] Found path parameter %s=%v", key, value)
		} else if knownParam {
			// Handle parameters defined in the spec (query, header, cookie)
			switch paramLocation {
			case "query":
				queryParams.Add(key, fmt.Sprintf("%v", value))
				log.Printf("[ExecuteToolCall] Found query parameter %s=%v (from spec)", key, value)
			case "header":
				headerParams.Add(key, fmt.Sprintf("%v", value))
				log.Printf("[ExecuteToolCall] Found header parameter %s=%v (from spec)", key, value)
			case "cookie":
				cookieParams = append(cookieParams, &http.Cookie{Name: key, Value: fmt.Sprintf("%v", value)})
				log.Printf("[ExecuteToolCall] Found cookie parameter %s=%v (from spec)", key, value)
			// case "formData": // TODO: Handle form data if needed
			// 	bodyData[key] = value // Or handle differently based on content type
			// 	log.Printf("[ExecuteToolCall] Found formData parameter %s=%v (from spec)", key, value)
			default:
				// Known parameter but location handling is missing or mismatched.
				if paramLocation == "path" && (operation.Method == "GET" || operation.Method == "DELETE") {
					// If spec says 'path' but it wasn't in the actual path, and it's a GET/DELETE,
					// treat it as a query parameter as a fallback.
					log.Printf("[ExecuteToolCall] Warning: Parameter '%s' is 'path' in spec but not in URL path '%s'. Adding to query parameters as fallback for GET/DELETE.", key, operation.Path)
					queryParams.Add(key, fmt.Sprintf("%v", value))
				} else {
					// Otherwise, log the warning and ignore.
					log.Printf("[ExecuteToolCall] Warning: Parameter '%s' has unsupported or unhandled location '%s' in spec. Ignoring.", key, paramLocation)
				}
			}
		} else if requestBodyRequired {
			// If parameter is not in path or defined in spec params, and method expects a body,
			// assume it belongs in the request body.
			bodyData[key] = value
			log.Printf("[ExecuteToolCall] Added body parameter %s=%v (assumed)", key, value)
		} else {
			// Parameter not in path, not in spec, and not a body method.
			// This could be an extraneous parameter like 'explanation'. Log it.
			log.Printf("[ExecuteToolCall] Ignoring parameter '%s' as it doesn't match path or known parameter location for method %s.", key, operation.Method)
		}
	}

	// --- Substitute Path Parameters ---
	for key, value := range pathParams {
		path = strings.Replace(path, "{"+key+"}", value, -1)
	}

	// --- Inject Server API Key (if applicable) ---
	if hasServerKey {
		log.Printf("[ExecuteToolCall] Injecting server API key (Name: %s, Location: %s)", apiKeyName, string(apiKeyLocation))
		switch apiKeyLocation {
		case config.APIKeyLocationQuery:
			queryParams.Set(apiKeyName, resolvedKey) // Set overrides any previous value
			log.Printf("[ExecuteToolCall] Injected API key '%s' into query parameters", apiKeyName)
		case config.APIKeyLocationHeader:
			headerParams.Set(apiKeyName, resolvedKey) // Set overrides any previous value
			log.Printf("[ExecuteToolCall] Injected API key '%s' into headers", apiKeyName)
		case config.APIKeyLocationPath:
			pathPlaceholder := "{" + apiKeyName + "}"
			if strings.Contains(path, pathPlaceholder) {
				path = strings.Replace(path, pathPlaceholder, resolvedKey, -1)
				log.Printf("[ExecuteToolCall] Injected API key into path parameter '%s'", apiKeyName)
			} else {
				log.Printf("[ExecuteToolCall] Warning: API key location is 'path' but placeholder '%s' not found in final path '%s' for injection.", pathPlaceholder, path)
			}
		case config.APIKeyLocationCookie:
			// Check if cookie already exists from input, replace if so
			foundCookie := false
			for i, c := range cookieParams {
				if c.Name == apiKeyName {
					log.Printf("[ExecuteToolCall] Replacing existing cookie '%s' with injected API key.", apiKeyName)
					cookieParams[i] = &http.Cookie{Name: apiKeyName, Value: resolvedKey} // Replace existing
					foundCookie = true
					break
				}
			}
			if !foundCookie {
				log.Printf("[ExecuteToolCall] Adding new cookie '%s' with injected API key.", apiKeyName)
				cookieParams = append(cookieParams, &http.Cookie{Name: apiKeyName, Value: resolvedKey}) // Append new
			}
		default:
			// Use log.Printf for consistency
			log.Printf("Warning: Unsupported API key location specified in config: '%s'", apiKeyLocation)
		}
	} else {
		log.Printf("[ExecuteToolCall] Skipping server API key injection (config incomplete or key unresolved).")
	}

	// --- Final URL Construction ---
	// Reconstruct query string *after* potential API key injection
	targetURL := baseURL + path
	if len(queryParams) > 0 {
		targetURL += "?" + queryParams.Encode()
	}
	log.Printf("[ExecuteToolCall] Final Target URL: %s %s", operation.Method, targetURL)

	// --- Prepare Request Body ---
	var reqBody io.Reader
	var bodyBytes []byte // Keep for logging

<<<<<<< HEAD
	// Process SetHeaderToBody config
	for _, mapping := range cfg.SetHeaderToBody {
		parts := strings.SplitN(mapping, "=", 2)
		if len(parts) == 2 {
			keyParts := strings.SplitN(parts[0], ".", 2)
			if len(keyParts) == 2 && keyParts[0] == toolName {
				bodyPath := keyParts[1]
				headerSource := parts[1]

				if strings.HasPrefix(headerSource, "headers.") {
					headerName := strings.TrimPrefix(headerSource, "headers.")
					headerValue := clientHeaders.Get(headerName)
					if headerValue != "" {
						setNestedValue(bodyData, bodyPath, headerValue)
						log.Printf("[ExecuteToolCall] Injected header '%s' into body path '%s' for tool '%s'", headerName, bodyPath, toolName)
					} else {
						log.Printf("[ExecuteToolCall] Header '%s' not found in client request, skipping injection to body path '%s' for tool '%s'", headerName, bodyPath, toolName)
					}
				} else {
					log.Printf("[ExecuteToolCall] Invalid SetHeaderToBody mapping format: %s. Expected '{toolName}.{bodyPath}=headers.{headerName}'", mapping)
				}
			}
		} else {
			log.Printf("[ExecuteToolCall] Invalid SetHeaderToBody mapping format: %s. Expected '{toolName}.{bodyPath}=headers.{headerName}'", mapping)
		}
	}

	if requestBodyRequired && len(bodyData) > 0 {
		// Inject custom body values from SetBody config
=======
	if requestBodyRequired {
		// Process SetHeaderToBody config first
		for _, mapping := range cfg.SetHeaderToBody {
			parts := strings.SplitN(mapping, "=", 2)
			if len(parts) == 2 {
				keyParts := strings.SplitN(parts[0], ".", 2)
				if len(keyParts) == 2 && keyParts[0] == toolName {
					bodyPath := keyParts[1]
					headerSource := parts[1]

					if strings.HasPrefix(headerSource, "headers.") {
						headerName := strings.TrimPrefix(headerSource, "headers.")
						headerValue := clientHeaders.Get(headerName)
						if headerValue != "" {
							setNestedValue(bodyData, bodyPath, headerValue, toolName)
						} else {
							log.Printf("[ExecuteToolCall] Header '%s' not found in client request, skipping injection to body path '%s' for tool '%s'", headerName, bodyPath, toolName)
						}
					} else {
						log.Printf("[ExecuteToolCall] Invalid SetHeaderToBody mapping format: %s. Expected '{toolName}.{bodyPath}=headers.{headerName}'", mapping)
					}
				}
			} else {
				log.Printf("[ExecuteToolCall] Invalid SetHeaderToBody mapping format: %s. Expected '{toolName}.{bodyPath}=headers.{headerName}'", mapping)
			}
		}

		// Process SetBody config, potentially overwriting SetHeaderToBody values
>>>>>>> cf119c13
		for _, kv := range cfg.SetBody {
			parts := strings.SplitN(kv, "=", 2)
			if len(parts) == 2 {
				keyParts := strings.SplitN(parts[0], ".", 2)
				if len(keyParts) == 2 && keyParts[0] == toolName {
<<<<<<< HEAD
					setNestedValue(bodyData, keyParts[1], parts[1])
					log.Printf("[ExecuteToolCall] Injected body value for tool '%s': %s=%s", toolName, keyParts[1], parts[1])
				}
			}
		}

		var err error
		bodyBytes, err = json.Marshal(bodyData)
		if err != nil {
			log.Printf("[ExecuteToolCall] Error marshalling request body: %v", err)
			return nil, fmt.Errorf("error marshalling request body: %w", err)
=======
					setNestedValue(bodyData, keyParts[1], parts[1], toolName)
				}
			}
		}

		if len(bodyData) > 0 {
			var err error
			bodyBytes, err = json.Marshal(bodyData)
			if err != nil {
				log.Printf("[ExecuteToolCall] Error marshalling request body: %v", err)
				return nil, fmt.Errorf("error marshalling request body: %w", err)
			}
			reqBody = bytes.NewBuffer(bodyBytes)
			log.Printf("[ExecuteToolCall] Request body: %s", string(bodyBytes))
>>>>>>> cf119c13
		}
	}

	// --- Create HTTP Request ---
	req, err := http.NewRequest(operation.Method, targetURL, reqBody)
	if err != nil {
		log.Printf("[ExecuteToolCall] Error creating HTTP request: %v", err)
		return nil, fmt.Errorf("error creating request: %w", err)
	}

	// --- Set Headers ---
	// Default headers
	req.Header.Set("Accept", "application/json") // Assume JSON response typical for APIs
	if reqBody != nil {
		req.Header.Set("Content-Type", "application/json") // Assume JSON body if body exists
	}

	// Add headers collected from input/spec AND potentially injected API key
	for key, values := range headerParams {
		// Note: We use Set, assuming single value per header from input typically.
		// If multi-value headers are needed from spec/input, use Add.
		if len(values) > 0 {
			req.Header.Set(key, values[0])
		}
	}

	// Add custom headers from config (comma-separated)
	if cfg.CustomHeaders != "" {
		headers := strings.Split(cfg.CustomHeaders, ",")
		for _, h := range headers {
			parts := strings.SplitN(h, ":", 2)
			if len(parts) == 2 {
				headerName := strings.TrimSpace(parts[0])
				headerValue := strings.TrimSpace(parts[1])
				if headerName != "" {
					req.Header.Set(headerName, headerValue) // Set overrides potential input
					log.Printf("[ExecuteToolCall] Added custom header from config: %s", headerName)
				}
			}
		}
	}

	// --- Add Cookies ---
	for _, cookie := range cookieParams {
		req.AddCookie(cookie)
	}

	log.Printf("[ExecuteToolCall] Sending request with headers: %v", req.Header)
	if len(req.Cookies()) > 0 {
		log.Printf("[ExecuteToolCall] Sending request with cookies: %+v", req.Cookies())
	}

	// --- Execute HTTP Request ---
	log.Printf("[ExecuteToolCall] Sending request with headers: %v", req.Header)
	client := &http.Client{Timeout: 30 * time.Second}
	resp, err := client.Do(req)
	if err != nil {
		log.Printf("[ExecuteToolCall] Error executing HTTP request: %v", err)
		return nil, fmt.Errorf("error executing request: %w", err)
	}

	log.Printf("[ExecuteToolCall] Request executed. Status Code: %d", resp.StatusCode)
	// Note: Don't close resp.Body here, the caller (handleToolCallJSONRPC) needs it.
	return resp, nil
}

<<<<<<< HEAD
func handleToolCallJSONRPC(connID string, req *jsonRPCRequest, toolSet *mcp.ToolSet, cfg *config.Config, r *http.Request) jsonRPCResponse {
=======
// handleToolCallJSONRPC processes a 'tools/call' JSON-RPC request. It forwards
// any headers and cookies from the originating HTTP request via the clientHeaders
// and clientCookies arguments so they can be applied to the outgoing API request.
func handleToolCallJSONRPC(connID string, req *jsonRPCRequest, toolSet *mcp.ToolSet, cfg *config.Config, clientHeaders http.Header, clientCookies []*http.Cookie) jsonRPCResponse {
>>>>>>> cf119c13
	// req.Params is interface{}, but should contain json.RawMessage for tools/call
	rawParams, ok := req.Params.(json.RawMessage)
	if !ok {
		// If it's not RawMessage, maybe it was already decoded to a map? Handle that case too.
		if paramsMap, mapOk := req.Params.(map[string]interface{}); mapOk {
			// Attempt to marshal the map back to JSON bytes
			var marshalErr error
			rawParams, marshalErr = json.Marshal(paramsMap)
			if marshalErr != nil {
				log.Printf("Error marshalling params map for %s: %v", connID, marshalErr)
				return createJSONRPCError(req.ID, -32602, "Invalid parameters format (map marshal failed)", marshalErr.Error())
			}
			log.Printf("Handling 'tools/call' (JSON-RPC) for %s, Params: %s (from map)", connID, string(rawParams))
		} else {
			log.Printf("Invalid parameters format for tools/call (not json.RawMessage or map[string]interface{}): %T", req.Params)
			return createJSONRPCError(req.ID, -32602, "Invalid parameters format (expected JSON object)", nil)
		}
	} else {
		log.Printf("Handling 'tools/call' (JSON-RPC) for %s, Params: %s (from RawMessage)", connID, string(rawParams))
	}

	// Now, unmarshal the rawParams ([]byte) into ToolCallParams
	var params ToolCallParams
	if err := json.Unmarshal(rawParams, &params); err != nil {
		log.Printf("Error unmarshalling tools/call params for %s: %v", connID, err)
		return createJSONRPCError(req.ID, -32602, "Invalid parameters structure (unmarshal)", err.Error())
	}

	log.Printf("Executing tool '%s' for %s with input: %+v", params.ToolName, connID, params.Input)

	// --- Pass ConnID if needed ---
<<<<<<< HEAD
	if cfg.PassConnID && r.Header.Get("X-Connection-ID") == "" {
		r.Header.Set("X-Connection-ID", connID)
=======
	if cfg.PassConnID && clientHeaders.Get("X-Connection-ID") == "" {
		clientHeaders.Set("X-Connection-ID", connID)
>>>>>>> cf119c13
		log.Printf("Passing connection ID to downstream tool in X-Connection-ID header: %s", connID)
	}

	// --- Execute the actual tool call ---
<<<<<<< HEAD
	httpResp, execErr := executeToolCall(&params, toolSet, cfg, r.Header)
=======
	httpResp, execErr := executeToolCall(&params, toolSet, cfg, clientHeaders, clientCookies)
>>>>>>> cf119c13

	// --- Process Response ---
	var resultPayload ToolResultPayload
	if execErr != nil {
		log.Printf("Error executing tool call '%s': %v", params.ToolName, execErr)
		resultPayload = ToolResultPayload{
			IsError: true,
			Error: &MCPError{
				Message: fmt.Sprintf("Failed to execute tool '%s': %v", params.ToolName, execErr),
			},
			ToolCallID: fmt.Sprintf("%v", req.ID),
		}
	} else {
		defer httpResp.Body.Close() // Ensure body is closed
		bodyBytes, readErr := io.ReadAll(httpResp.Body)
		if readErr != nil {
			log.Printf("Error reading response body for tool '%s': %v", params.ToolName, readErr)
			resultPayload = ToolResultPayload{
				IsError: true,
				Error: &MCPError{
					Message: fmt.Sprintf("Failed to read response from tool '%s': %v", params.ToolName, readErr),
				},
				ToolCallID: fmt.Sprintf("%v", req.ID),
			}
		} else {
			log.Printf("Received response body for tool '%s': %s", params.ToolName, string(bodyBytes))
			// Check status code for API-level errors
			if httpResp.StatusCode < 200 || httpResp.StatusCode >= 300 {
				// Put error details into the Content field so MCP clients can access them
				errText := fmt.Sprintf("Tool '%s' API call failed with status %s: %s", params.ToolName, httpResp.Status, string(bodyBytes))
				resultPayload = ToolResultPayload{
					IsError: true,
					Content: []ToolResultContent{{
						Type: "text",
						Text: errText,
					}},
					ToolCallID: fmt.Sprintf("%v", req.ID),
				}
			} else {
				// Successful execution
				resultContent := []ToolResultContent{{Type: "text", Text: string(bodyBytes)}}

				resultPayload = ToolResultPayload{
					Content:    resultContent,
					IsError:    false,
					ToolCallID: fmt.Sprintf("%v", req.ID),
				}
			}
		}
	}

	// --- Send Response ---
	return jsonRPCResponse{
		Jsonrpc: "2.0",
		ID:      req.ID,        // Match request ID
		Result:  resultPayload, // Use the actual result payload
	}
}

// --- Helper Functions (Updated for JSON-RPC) ---

// sendJSONRPCResponse sends a JSON-RPC response *synchronously*.
// Keep this for now for sending synchronous errors on POST decode/read failures.
func sendJSONRPCResponse(w http.ResponseWriter, resp jsonRPCResponse) {
	w.Header().Set("Content-Type", "application/json")
	if err := json.NewEncoder(w).Encode(resp); err != nil {
		log.Printf("Error encoding JSON-RPC response (ID: %v) for ConnID %v: %v", resp.ID, resp.Error, err)
		// Attempt to send a plain text error if JSON encoding fails
		tryWriteHTTPError(w, http.StatusInternalServerError, "Internal Server Error encoding JSON-RPC response")
	}
	log.Printf("Sent JSON-RPC response: Method=%s, ID=%v", getMethodFromResponse(resp), resp.ID)
}

// createJSONRPCError creates a JSON-RPC error response.
func createJSONRPCError(id interface{}, code int, message string, data interface{}) jsonRPCResponse {
	jsonErr := &jsonError{Code: code, Message: message, Data: data}
	return jsonRPCResponse{
		Jsonrpc: "2.0",
		ID:      id, // Error response should echo the request ID
		Error:   jsonErr,
	}
}

// sendJSONRPCError sends a JSON-RPC error response.
func sendJSONRPCError(w http.ResponseWriter, connID string, id interface{}, code int, message string, data interface{}) {
	resp := createJSONRPCError(id, code, message, data)
	log.Printf("Sending JSON-RPC Error for ConnID %s, ID %v: Code=%d, Message='%s'", connID, id, code, message)
	sendJSONRPCResponse(w, resp)
}

// Helper to get the method name for logging purposes (from the result/error structure if possible)
func getMethodFromResponse(resp jsonRPCResponse) string {
	if resp.Result != nil {
		// Attempt to infer method from result structure if it has a type field
		if resMap, ok := resp.Result.(map[string]interface{}); ok {
			if methodType, typeOk := resMap["type"].(string); typeOk {
				return methodType + "_result"
			}
		}
		// Infer based on known result types if possible
		if _, ok := resp.Result.(map[string]interface{}); ok && resp.Result.(map[string]interface{})["tools"] != nil {
			return "tool_set"
		}
		// If not easily identifiable, just indicate success
		return "success"
	} else if resp.Error != nil {
		return "error"
	}
	return "unknown"
}

// tryWriteHTTPError attempts to write an HTTP error, ignoring failures.
func tryWriteHTTPError(w http.ResponseWriter, code int, message string) {
	if _, err := w.Write([]byte(message)); err != nil {
		log.Printf("Error writing plain HTTP error response: %v", err)
	}
	log.Printf("Sent plain HTTP error: %s (Code: %d)", message, code)
}

// setNestedValue sets a value in a nested map based on a dot-separated key.
<<<<<<< HEAD
func setNestedValue(data map[string]interface{}, key string, value string) {
	parts := strings.Split(key, ".")
	for i, part := range parts {
		if i == len(parts)-1 {
=======
func setNestedValue(data map[string]interface{}, key string, value string, toolName string) {
	parts := strings.Split(key, ".")
	for i, part := range parts {
		if i == len(parts)-1 {
			if existing, ok := data[part]; ok {
				log.Printf("[ExecuteToolCall] Overwriting body field for tool '%s'. Path: '%s', Old: '%v', New: '%s'", toolName, key, existing, value)
			} else {
				log.Printf("[ExecuteToolCall] Setting body field for tool '%s'. Path: '%s', Value: '%s'", toolName, key, value)
			}
>>>>>>> cf119c13
			data[part] = value
		} else {
			if _, ok := data[part]; !ok {
				data[part] = make(map[string]interface{})
			}
<<<<<<< HEAD
			data = data[part].(map[string]interface{})
=======
			// Type assertion to ensure we can continue traversing
			if nextMap, ok := data[part].(map[string]interface{}); ok {
				data = nextMap
			} else {
				log.Printf("[ExecuteToolCall] Warning: Cannot set nested value for key '%s'. Path '%s' is not a map.", key, part)
				return
			}
>>>>>>> cf119c13
		}
	}
}<|MERGE_RESOLUTION|>--- conflicted
+++ resolved
@@ -439,15 +439,11 @@
 			outgoingListJSON, _ := json.MarshalIndent(respToSend, "", "  ")
 			log.Printf("DEBUG: Prepared 'tools/list' response for %s. Outgoing response: %s", connID, string(outgoingListJSON))
 		case "tools/call":
-<<<<<<< HEAD
-			respToSend = handleToolCallJSONRPC(connID, &req, toolSet, cfg, r)
-=======
 			incomingCallJSON, _ := json.MarshalIndent(req, "", "  ")
 			log.Printf("DEBUG: Handling 'tools/call' for %s. Incoming request: %s", connID, string(incomingCallJSON))
 			respToSend = handleToolCallJSONRPC(connID, &req, toolSet, cfg, r.Header, r.Cookies())
 			outgoingCallJSON, _ := json.MarshalIndent(respToSend, "", "  ")
 			log.Printf("DEBUG: Prepared 'tools/call' response for %s. Outgoing response: %s", connID, string(outgoingCallJSON))
->>>>>>> cf119c13
 		default:
 			log.Printf("Received unknown JSON-RPC method '%s' for %s", req.Method, connID)
 			respToSend = createJSONRPCError(reqID, -32601, fmt.Sprintf("Method not found: %s", req.Method), nil)
@@ -531,15 +527,9 @@
 }
 
 // executeToolCall performs the actual HTTP request based on the resolved operation and parameters.
-<<<<<<< HEAD
-// It now correctly handles API key injection based on the *cfg* parameter.
-// accepts clientHeaders to forward request headers from the MCP client.
-func executeToolCall(params *ToolCallParams, toolSet *mcp.ToolSet, cfg *config.Config, clientHeaders http.Header) (*http.Response, error) {
-=======
 // It handles API key injection based on the *cfg* parameter and
 // accepts clientHeaders and clientCookies to forward request headers and cookies from the MCP client.
 func executeToolCall(params *ToolCallParams, toolSet *mcp.ToolSet, cfg *config.Config, clientHeaders http.Header, clientCookies []*http.Cookie) (*http.Response, error) {
->>>>>>> cf119c13
 	toolName := params.ToolName
 	toolInput := params.Input // This is the map[string]interface{} from the client
 
@@ -573,11 +563,7 @@
 	path := operation.Path
 	queryParams := url.Values{}
 	pathParams := make(map[string]string)
-<<<<<<< HEAD
-	headerParams := make(http.Header) // For headers to addAdd commentMore actions
-=======
 	headerParams := make(http.Header) // For headers to add
->>>>>>> cf119c13
 	if clientHeaders != nil {
 		for key, values := range clientHeaders {
 			for _, v := range values {
@@ -585,15 +571,10 @@
 			}
 		}
 	}
-<<<<<<< HEAD
-
-	cookieParams := []*http.Cookie{}         // For cookies to add
-=======
 	cookieParams := []*http.Cookie{} // For cookies to add
 	if clientCookies != nil {
 		cookieParams = append(cookieParams, clientCookies...)
 	}
->>>>>>> cf119c13
 	bodyData := make(map[string]interface{}) // For building the request body
 	requestBodyRequired := operation.Method == "POST" || operation.Method == "PUT" || operation.Method == "PATCH"
 
@@ -719,37 +700,6 @@
 	var reqBody io.Reader
 	var bodyBytes []byte // Keep for logging
 
-<<<<<<< HEAD
-	// Process SetHeaderToBody config
-	for _, mapping := range cfg.SetHeaderToBody {
-		parts := strings.SplitN(mapping, "=", 2)
-		if len(parts) == 2 {
-			keyParts := strings.SplitN(parts[0], ".", 2)
-			if len(keyParts) == 2 && keyParts[0] == toolName {
-				bodyPath := keyParts[1]
-				headerSource := parts[1]
-
-				if strings.HasPrefix(headerSource, "headers.") {
-					headerName := strings.TrimPrefix(headerSource, "headers.")
-					headerValue := clientHeaders.Get(headerName)
-					if headerValue != "" {
-						setNestedValue(bodyData, bodyPath, headerValue)
-						log.Printf("[ExecuteToolCall] Injected header '%s' into body path '%s' for tool '%s'", headerName, bodyPath, toolName)
-					} else {
-						log.Printf("[ExecuteToolCall] Header '%s' not found in client request, skipping injection to body path '%s' for tool '%s'", headerName, bodyPath, toolName)
-					}
-				} else {
-					log.Printf("[ExecuteToolCall] Invalid SetHeaderToBody mapping format: %s. Expected '{toolName}.{bodyPath}=headers.{headerName}'", mapping)
-				}
-			}
-		} else {
-			log.Printf("[ExecuteToolCall] Invalid SetHeaderToBody mapping format: %s. Expected '{toolName}.{bodyPath}=headers.{headerName}'", mapping)
-		}
-	}
-
-	if requestBodyRequired && len(bodyData) > 0 {
-		// Inject custom body values from SetBody config
-=======
 	if requestBodyRequired {
 		// Process SetHeaderToBody config first
 		for _, mapping := range cfg.SetHeaderToBody {
@@ -778,25 +728,11 @@
 		}
 
 		// Process SetBody config, potentially overwriting SetHeaderToBody values
->>>>>>> cf119c13
 		for _, kv := range cfg.SetBody {
 			parts := strings.SplitN(kv, "=", 2)
 			if len(parts) == 2 {
 				keyParts := strings.SplitN(parts[0], ".", 2)
 				if len(keyParts) == 2 && keyParts[0] == toolName {
-<<<<<<< HEAD
-					setNestedValue(bodyData, keyParts[1], parts[1])
-					log.Printf("[ExecuteToolCall] Injected body value for tool '%s': %s=%s", toolName, keyParts[1], parts[1])
-				}
-			}
-		}
-
-		var err error
-		bodyBytes, err = json.Marshal(bodyData)
-		if err != nil {
-			log.Printf("[ExecuteToolCall] Error marshalling request body: %v", err)
-			return nil, fmt.Errorf("error marshalling request body: %w", err)
-=======
 					setNestedValue(bodyData, keyParts[1], parts[1], toolName)
 				}
 			}
@@ -811,7 +747,6 @@
 			}
 			reqBody = bytes.NewBuffer(bodyBytes)
 			log.Printf("[ExecuteToolCall] Request body: %s", string(bodyBytes))
->>>>>>> cf119c13
 		}
 	}
 
@@ -878,14 +813,10 @@
 	return resp, nil
 }
 
-<<<<<<< HEAD
-func handleToolCallJSONRPC(connID string, req *jsonRPCRequest, toolSet *mcp.ToolSet, cfg *config.Config, r *http.Request) jsonRPCResponse {
-=======
 // handleToolCallJSONRPC processes a 'tools/call' JSON-RPC request. It forwards
 // any headers and cookies from the originating HTTP request via the clientHeaders
 // and clientCookies arguments so they can be applied to the outgoing API request.
 func handleToolCallJSONRPC(connID string, req *jsonRPCRequest, toolSet *mcp.ToolSet, cfg *config.Config, clientHeaders http.Header, clientCookies []*http.Cookie) jsonRPCResponse {
->>>>>>> cf119c13
 	// req.Params is interface{}, but should contain json.RawMessage for tools/call
 	rawParams, ok := req.Params.(json.RawMessage)
 	if !ok {
@@ -917,22 +848,13 @@
 	log.Printf("Executing tool '%s' for %s with input: %+v", params.ToolName, connID, params.Input)
 
 	// --- Pass ConnID if needed ---
-<<<<<<< HEAD
-	if cfg.PassConnID && r.Header.Get("X-Connection-ID") == "" {
-		r.Header.Set("X-Connection-ID", connID)
-=======
 	if cfg.PassConnID && clientHeaders.Get("X-Connection-ID") == "" {
 		clientHeaders.Set("X-Connection-ID", connID)
->>>>>>> cf119c13
 		log.Printf("Passing connection ID to downstream tool in X-Connection-ID header: %s", connID)
 	}
 
 	// --- Execute the actual tool call ---
-<<<<<<< HEAD
-	httpResp, execErr := executeToolCall(&params, toolSet, cfg, r.Header)
-=======
 	httpResp, execErr := executeToolCall(&params, toolSet, cfg, clientHeaders, clientCookies)
->>>>>>> cf119c13
 
 	// --- Process Response ---
 	var resultPayload ToolResultPayload
@@ -1053,12 +975,6 @@
 }
 
 // setNestedValue sets a value in a nested map based on a dot-separated key.
-<<<<<<< HEAD
-func setNestedValue(data map[string]interface{}, key string, value string) {
-	parts := strings.Split(key, ".")
-	for i, part := range parts {
-		if i == len(parts)-1 {
-=======
 func setNestedValue(data map[string]interface{}, key string, value string, toolName string) {
 	parts := strings.Split(key, ".")
 	for i, part := range parts {
@@ -1068,15 +984,11 @@
 			} else {
 				log.Printf("[ExecuteToolCall] Setting body field for tool '%s'. Path: '%s', Value: '%s'", toolName, key, value)
 			}
->>>>>>> cf119c13
 			data[part] = value
 		} else {
 			if _, ok := data[part]; !ok {
 				data[part] = make(map[string]interface{})
 			}
-<<<<<<< HEAD
-			data = data[part].(map[string]interface{})
-=======
 			// Type assertion to ensure we can continue traversing
 			if nextMap, ok := data[part].(map[string]interface{}); ok {
 				data = nextMap
@@ -1084,7 +996,6 @@
 				log.Printf("[ExecuteToolCall] Warning: Cannot set nested value for key '%s'. Path '%s' is not a map.", key, part)
 				return
 			}
->>>>>>> cf119c13
 		}
 	}
 }